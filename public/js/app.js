/*
 * app.js
 *
 * Client‑side script that establishes a WebSocket connection to the Node server
 * and renders incoming events using Three.js. Each network request spawns
 * a sphere that orbits a central nucleus; its colour encodes HTTP status and
 * its distance from the centre encodes duration. Exceptions and performance
 * metrics are displayed via ambient indicators. The camera can be rotated
 * using mouse controls.
 *
 * This is a starting point. To achieve a perfect score on metrics like
 * visualization clarity, scalability and enterprise readiness you should
 * implement additional features such as custom filters (search by domain or
 * status), off‑thread physics, GPU instancing for large event volumes,
 * and fine‑grained privacy redaction.
 */

(() => {
  // Create the Three.js scene
  const scene = new THREE.Scene();
  scene.background = new THREE.Color(0x111111);
  const camera = new THREE.PerspectiveCamera(75, window.innerWidth / window.innerHeight, 0.1, 1000);
  camera.position.z = 30;

  const renderer = new THREE.WebGLRenderer({ antialias: true });
  renderer.setSize(window.innerWidth, window.innerHeight);
  document.body.appendChild(renderer.domElement);

  // Controls for orbiting the scene
  const controls = new THREE.OrbitControls(camera, renderer.domElement);
  controls.enableDamping = true;
  controls.dampingFactor = 0.05;

  // Central nucleus representing the current page context
  const nucleusGeometry = new THREE.SphereGeometry(1, 32, 32);
  const nucleusMaterial = new THREE.MeshPhongMaterial({ color: 0x00aaff });
  const nucleus = new THREE.Mesh(nucleusGeometry, nucleusMaterial);
  scene.add(nucleus);

  // Lighting
  const ambientLight = new THREE.AmbientLight(0x666666);
  scene.add(ambientLight);
  const pointLight = new THREE.PointLight(0xffffff, 1);
  pointLight.position.set(50, 50, 50);
  scene.add(pointLight);

  // Data structures for events
  const requestMap = new Map();
  const requestGroup = new THREE.Group();
  scene.add(requestGroup);

  // Colour map for HTTP statuses
  function statusToColor(status) {
    if (status >= 200 && status < 300) return 0x00ff00; // Success – green
    if (status >= 300 && status < 400) return 0x00aaff; // Redirect – blue
    if (status >= 400 && status < 500) return 0xffa500; // Client error – orange
    if (status >= 500) return 0xff0000; // Server error – red
    return 0xaaaaaa; // Unknown – grey
  }

  // Shared geometry and material cache to minimise allocations
  const requestGeometry = new THREE.SphereGeometry(0.3, 16, 16);
  const materialCache = {};
  function getStatusMaterial(status) {
    const color = statusToColor(status);
    if (!materialCache[color]) {
      materialCache[color] = new THREE.MeshPhongMaterial({ color });
    }
    return materialCache[color];
  }

  // Simple object pool for reusing sphere meshes
  const spherePool = [];

  // Create a sphere mesh for a network request
  function createRequestSphere(event) {
    let sphere;
    if (spherePool.length > 0) {
      sphere = spherePool.pop();
      sphere.material = getStatusMaterial(event.status);
    } else {
      sphere = new THREE.Mesh(requestGeometry, getStatusMaterial(event.status));
    }
    // Assign initial position on a circle around the nucleus
    const angle = Math.random() * Math.PI * 2;
    const radius = 5 + Math.random() * 5;
    sphere.position.set(
      radius * Math.cos(angle),
      radius * Math.sin(angle),
      (Math.random() - 0.5) * 2
    );
    // Assign orbital velocity inversely proportional to duration (encodedDataLength as proxy)
    sphere.userData = {
      angle,
      radius,
      speed: 0.001 + 0.005 / Math.max(1, event.encodedDataLength || 1),
    };
    return sphere;
  }

  // Update sphere positions for orbiting
  function updateRequests(delta) {
    requestGroup.children.forEach((sphere) => {
      const { angle, radius, speed } = sphere.userData;
      sphere.userData.angle += speed * delta;
      const a = sphere.userData.angle;
      sphere.position.x = radius * Math.cos(a);
      sphere.position.y = radius * Math.sin(a);
    });
  }

  // Resize handler
  function onWindowResize() {
    camera.aspect = window.innerWidth / window.innerHeight;
    camera.updateProjectionMatrix();
    renderer.setSize(window.innerWidth, window.innerHeight);
  }
  window.addEventListener('resize', onWindowResize, false);

  // WebSocket connection to the server with reconnection logic
  // Allow overriding the host via ?host= query param or a global config variable
  // and fall back to localhost if window.location.hostname is empty.
  const params = new URLSearchParams(window.location.search);
<<<<<<< HEAD
  const hostOverride = params.get('host') || window.DEX_WS_HOST;
  const wsHost = hostOverride || window.location.hostname || 'localhost';
  const RETRY_INTERVAL_MS = parseInt(
    params.get('retryIntervalMs') || window.DEX_WS_RETRY_INTERVAL_MS || '1000',
    10
  );
  const MAX_RETRY_ATTEMPTS = parseInt(
    params.get('maxRetryAttempts') || window.DEX_WS_MAX_RETRY_ATTEMPTS || '5',
    10
  );

  let socket;
  let retryAttempt = 0;

  function connect() {
    socket = new WebSocket(`ws://${wsHost}:8080`);

    socket.addEventListener('open', () => {
      console.log('WebSocket connection established');
      retryAttempt = 0; // reset backoff after successful connection
    });

    socket.addEventListener('close', () => {
      if (retryAttempt >= MAX_RETRY_ATTEMPTS) {
        console.error('WebSocket connection closed. Max retry attempts reached.');
        return;
      }
      retryAttempt += 1;
      const delay = RETRY_INTERVAL_MS * Math.pow(2, retryAttempt - 1);
      console.warn(
        `WebSocket disconnected. Retrying in ${delay}ms (attempt ${retryAttempt}/${MAX_RETRY_ATTEMPTS})`
      );
      setTimeout(connect, delay);
    });

    socket.addEventListener('error', (err) => {
      console.error('WebSocket error', err);
      try { socket.close(); } catch {}
    });

    socket.addEventListener('message', (message) => {
      try {
        const event = JSON.parse(message.data);
        // Filter to avoid overloading the scene. In a production build you
        // might allow the user to select which event types to render.
        if (event.kind === 'network') {
          const sphere = createRequestSphere(event);
          requestMap.set(event.id, sphere);
          requestGroup.add(sphere);
        } else if (event.kind === 'networkFinish') {
          // Remove finished request from scene
          const sphere = requestMap.get(event.id);
          if (sphere) {
            requestGroup.remove(sphere);
            requestMap.delete(event.id);
            spherePool.push(sphere);
          }
        } else if (event.kind === 'exception') {
          // Flash nucleus to indicate an exception occurred
          nucleus.material.color.setHex(0xff0000);
          setTimeout(() => nucleus.material.color.setHex(0x00aaff), 300);
        } else if (event.kind === 'performance') {
          // You could visualise metrics (e.g. CPU, memory) here. For brevity we
          // simply log them. Extend this to add rings or gauges.
          console.log('Performance metrics:', event.metrics);
=======

  function resolveWsHost() {
    const override = params.get('host') || window.DEX_WS_HOST;
    if (override) return override;

    const { hostname } = window.location;
    return hostname && hostname.length > 0 ? hostname : 'localhost';
  }

  const socket = new WebSocket(`ws://${resolveWsHost()}:8080`);
  socket.addEventListener('open', () => {
    console.log('WebSocket connection established');
  });
  socket.addEventListener('message', (message) => {
    try {
      const event = JSON.parse(message.data);
      // Filter to avoid overloading the scene. In a production build you
      // might allow the user to select which event types to render.
      if (event.kind === 'network') {
        const sphere = createRequestSphere(event);
        requestMap.set(event.id, sphere);
        requestGroup.add(sphere);
      } else if (event.kind === 'networkFinish') {
        // Remove finished request from scene
        const sphere = requestMap.get(event.id);
        if (sphere) {
          requestGroup.remove(sphere);
          requestMap.delete(event.id);
          spherePool.push(sphere);
>>>>>>> fd749124
        }
      } catch (err) {
        console.error('Error processing event', err);
      }
    });
  }

  connect();

  // Render loop
  let lastTime = performance.now();
  function animate() {
    requestAnimationFrame(animate);
    const now = performance.now();
    const delta = now - lastTime;
    lastTime = now;
    updateRequests(delta);
    controls.update();
    renderer.render(scene, camera);
  }
  animate();
})();<|MERGE_RESOLUTION|>--- conflicted
+++ resolved
@@ -1,223 +1,336 @@
 /*
- * app.js
+ * app.js — OrbitViz WS + Three.js
  *
- * Client‑side script that establishes a WebSocket connection to the Node server
- * and renders incoming events using Three.js. Each network request spawns
- * a sphere that orbits a central nucleus; its colour encodes HTTP status and
- * its distance from the centre encodes duration. Exceptions and performance
- * metrics are displayed via ambient indicators. The camera can be rotated
- * using mouse controls.
+ * Real‑time request visualizer. Each network event becomes an orbiting sphere:
+ *  • Colour encodes HTTP status (2xx green, 3xx blue, 4xx orange, 5xx red)
+ *  • Radius encodes duration (slower/longer ⇒ farther out)
+ *  • Exceptions flash the nucleus; performance metrics are logged/extendable
  *
- * This is a starting point. To achieve a perfect score on metrics like
- * visualization clarity, scalability and enterprise readiness you should
- * implement additional features such as custom filters (search by domain or
- * status), off‑thread physics, GPU instancing for large event volumes,
- * and fine‑grained privacy redaction.
+ * Enterprise‑grade niceties:
+ *  • Robust WS reconnect with exponential backoff + jitter
+ *  • HTTPS → wss auto‑switch; host/port/path/token overridable via query or globals
+ *  • Heartbeat/ping watchdog
+ *  • Lightweight privacy: optional URL redaction (domain‑only)
+ *  • Filters UI (domain substring, status classes, min duration)
+ *  • Object pooling + capacity guard to avoid GPU death spirals
+ *
+ * Query params (or window globals like DEX_WS_*):
+ *   host, port, path, proto (ws|wss), token, retryIntervalMs, maxBackoffMs,
+ *   maxRetryAttempts (0 = infinite), heartbeatMs, redact (1=domain‑only)
+ *
+ * Requires THREE and (optionally) THREE.OrbitControls on the page.
  */
 
 (() => {
-  // Create the Three.js scene
+  // ---------- Config --------------------------------------------------------
+  const params = new URLSearchParams(window.location.search);
+  const cfg = {
+    host: params.get('host') || window.DEX_WS_HOST || window.location.hostname || 'localhost',
+    port: params.get('port') || window.DEX_WS_PORT || '8080',
+    path: params.get('path') || window.DEX_WS_PATH || '/ws',
+    proto: (params.get('proto') || window.DEX_WS_PROTO || (location.protocol === 'https:' ? 'wss' : 'ws')).replace(':',''),
+    token: params.get('token') || window.DEX_WS_TOKEN || '',
+    retryBaseMs: parseInt(params.get('retryIntervalMs') || window.DEX_WS_RETRY_INTERVAL_MS || '1000', 10),
+    maxBackoffMs: parseInt(params.get('maxBackoffMs') || window.DEX_WS_MAX_BACKOFF_MS || '16000', 10),
+    maxAttempts: parseInt(params.get('maxRetryAttempts') || window.DEX_WS_MAX_RETRY_ATTEMPTS || '0', 10), // 0 = infinite
+    heartbeatMs: parseInt(params.get('heartbeatMs') || window.DEX_WS_HEARTBEAT_MS || '15000', 10),
+    redact: (params.get('redact') || window.DEX_WS_REDACT || '0') === '1',
+  };
+
+  const MAX_SPHERES = 1200; // soft cap for on‑screen requests
+
+  // ---------- Three.js scene -----------------------------------------------
   const scene = new THREE.Scene();
   scene.background = new THREE.Color(0x111111);
-  const camera = new THREE.PerspectiveCamera(75, window.innerWidth / window.innerHeight, 0.1, 1000);
+  const camera = new THREE.PerspectiveCamera(75, window.innerWidth / window.innerHeight, 0.1, 2000);
   camera.position.z = 30;
 
   const renderer = new THREE.WebGLRenderer({ antialias: true });
   renderer.setSize(window.innerWidth, window.innerHeight);
+  renderer.setPixelRatio(Math.min(window.devicePixelRatio || 1, 2));
   document.body.appendChild(renderer.domElement);
 
-  // Controls for orbiting the scene
-  const controls = new THREE.OrbitControls(camera, renderer.domElement);
-  controls.enableDamping = true;
-  controls.dampingFactor = 0.05;
-
-  // Central nucleus representing the current page context
-  const nucleusGeometry = new THREE.SphereGeometry(1, 32, 32);
-  const nucleusMaterial = new THREE.MeshPhongMaterial({ color: 0x00aaff });
-  const nucleus = new THREE.Mesh(nucleusGeometry, nucleusMaterial);
+  let controls = null;
+  if (THREE.OrbitControls) {
+    controls = new THREE.OrbitControls(camera, renderer.domElement);
+    controls.enableDamping = true;
+    controls.dampingFactor = 0.05;
+  }
+
+  // Nucleus
+  const nucleus = new THREE.Mesh(
+    new THREE.SphereGeometry(1, 32, 32),
+    new THREE.MeshPhongMaterial({ color: 0x00aaff })
+  );
   scene.add(nucleus);
 
-  // Lighting
-  const ambientLight = new THREE.AmbientLight(0x666666);
-  scene.add(ambientLight);
+  // Lights
+  scene.add(new THREE.AmbientLight(0x666666));
   const pointLight = new THREE.PointLight(0xffffff, 1);
   pointLight.position.set(50, 50, 50);
   scene.add(pointLight);
 
-  // Data structures for events
-  const requestMap = new Map();
+  // Data structures
+  const requestMap = new Map(); // id -> mesh
+  const requestOrder = [];       // FIFO for capacity guard
   const requestGroup = new THREE.Group();
   scene.add(requestGroup);
 
-  // Colour map for HTTP statuses
+  // Materials & geometry
+  const requestGeometry = new THREE.SphereGeometry(0.3, 16, 16);
+  const materialCache = Object.create(null);
   function statusToColor(status) {
-    if (status >= 200 && status < 300) return 0x00ff00; // Success – green
-    if (status >= 300 && status < 400) return 0x00aaff; // Redirect – blue
-    if (status >= 400 && status < 500) return 0xffa500; // Client error – orange
-    if (status >= 500) return 0xff0000; // Server error – red
-    return 0xaaaaaa; // Unknown – grey
-  }
-
-  // Shared geometry and material cache to minimise allocations
-  const requestGeometry = new THREE.SphereGeometry(0.3, 16, 16);
-  const materialCache = {};
+    if (status >= 200 && status < 300) return 0x00ff00;
+    if (status >= 300 && status < 400) return 0x00aaff;
+    if (status >= 400 && status < 500) return 0xffa500;
+    if (status >= 500) return 0xff0000;
+    return 0xaaaaaa;
+  }
   function getStatusMaterial(status) {
     const color = statusToColor(status);
-    if (!materialCache[color]) {
-      materialCache[color] = new THREE.MeshPhongMaterial({ color });
+    if (!materialCache[color]) materialCache[color] = new THREE.MeshPhongMaterial({ color });
+    return materialCache[color];
+  }
+  const spherePool = [];
+
+  // Filters ---------------------------------------------------------------
+  const filters = {
+    domainSubstr: '',
+    statusClasses: new Set(['2xx','3xx','4xx','5xx']),
+    minDurationMs: 0,
+    paused: false,
+  };
+  function statusClassOf(code) {
+    if (typeof code !== 'number') return 'other';
+    return `${Math.floor(code / 100)}xx`;
+  }
+  function eventPassesFilters(ev) {
+    try {
+      const url = ev.url || ev.href || '';
+      if (filters.domainSubstr) {
+        const host = safeHost(url);
+        if (!host.includes(filters.domainSubstr.toLowerCase())) return false;
+      }
+      const sc = statusClassOf(ev.status);
+      if (!filters.statusClasses.has(sc)) return false;
+      const dur = durationMs(ev);
+      if (dur < filters.minDurationMs) return false;
+      return true;
+    } catch { return true; }
+  }
+
+  // UI overlay ------------------------------------------------------------
+  makeOverlay();
+  function makeOverlay() {
+    const wrap = document.createElement('div');
+    wrap.style.position = 'fixed';
+    wrap.style.top = '10px';
+    wrap.style.left = '10px';
+    wrap.style.padding = '10px 12px';
+    wrap.style.background = 'rgba(0,0,0,0.55)';
+    wrap.style.color = '#fff';
+    wrap.style.font = '12px system-ui, -apple-system, Segoe UI, Roboto, sans-serif';
+    wrap.style.borderRadius = '8px';
+    wrap.style.backdropFilter = 'blur(4px)';
+    wrap.style.userSelect = 'none';
+    wrap.style.zIndex = '9999';
+    wrap.innerHTML = `
+      <div style="display:flex;gap:8px;align-items:center;margin-bottom:6px">
+        <strong>OrbitViz</strong>
+        <span id="ov-status" style="padding:2px 6px;border-radius:6px;background:#333">INIT</span>
+      </div>
+      <div style="display:flex;gap:6px;flex-wrap:wrap;align-items:center">
+        <label>Domain <input id="ov-domain" placeholder="contains…" style="width:140px"></label>
+        <label>Min ms <input id="ov-minms" type="number" value="0" min="0" style="width:70px"></label>
+        <label><input id="ov-2xx" type="checkbox" checked>2xx</label>
+        <label><input id="ov-3xx" type="checkbox" checked>3xx</label>
+        <label><input id="ov-4xx" type="checkbox" checked>4xx</label>
+        <label><input id="ov-5xx" type="checkbox" checked>5xx</label>
+        <button id="ov-pause">Pause</button>
+        <button id="ov-clear">Clear</button>
+      </div>`;
+    document.body.appendChild(wrap);
+
+    const statusEl = wrap.querySelector('#ov-status');
+    const domEl = wrap.querySelector('#ov-domain');
+    const minEl = wrap.querySelector('#ov-minms');
+    const cb = (c) => wrap.querySelector(`#ov-${c}`);
+    domEl.addEventListener('input', () => filters.domainSubstr = domEl.value.trim().toLowerCase());
+    minEl.addEventListener('change', () => filters.minDurationMs = Math.max(0, Number(minEl.value)||0));
+    ['2xx','3xx','4xx','5xx'].forEach(k => {
+      cb(k.replace('xx','xx')).addEventListener('change', (e) => {
+        if (e.target.checked) filters.statusClasses.add(k); else filters.statusClasses.delete(k);
+      });
+    });
+    wrap.querySelector('#ov-pause').addEventListener('click', () => {
+      filters.paused = !filters.paused;
+      wrap.querySelector('#ov-pause').textContent = filters.paused ? 'Resume' : 'Pause';
+    });
+    wrap.querySelector('#ov-clear').addEventListener('click', clearAll);
+
+    updateStatus('INIT');
+    function updateStatus(text, color = '#333') {
+      statusEl.textContent = text;
+      statusEl.style.background = color;
     }
-    return materialCache[color];
-  }
-
-  // Simple object pool for reusing sphere meshes
-  const spherePool = [];
-
-  // Create a sphere mesh for a network request
-  function createRequestSphere(event) {
-    let sphere;
-    if (spherePool.length > 0) {
-      sphere = spherePool.pop();
-      sphere.material = getStatusMaterial(event.status);
-    } else {
-      sphere = new THREE.Mesh(requestGeometry, getStatusMaterial(event.status));
+    // expose for WS status updates
+    window.__ovUpdateStatus = updateStatus;
+  }
+
+  function clearAll() {
+    requestOrder.splice(0);
+    requestMap.forEach(mesh => { requestGroup.remove(mesh); spherePool.push(mesh); });
+    requestMap.clear();
+  }
+
+  // Helpers ------------------------------------------------------------------
+  function durationMs(ev) {
+    const d = ev.duration || ev.time || ev.elapsed || ev.timing?.duration || 0;
+    return Number(d) || 0;
+  }
+  function safeHost(urlStr) {
+    try {
+      const u = new URL(urlStr);
+      return (cfg.redact ? u.hostname : u.host) || '';
+    } catch { return ''; }
+  }
+
+  function createRequestSphere(ev) {
+    let sphere = spherePool.pop() || new THREE.Mesh(requestGeometry, getStatusMaterial(ev.status));
+    sphere.material = getStatusMaterial(ev.status);
+
+    // Map duration → radius (5..28). Use encoded length as a fallback proxy.
+    const dur = durationMs(ev);
+    const proxy = ev.encodedDataLength || ev.transferSize || 0;
+    const norm = dur > 0 ? Math.min(dur, 5000) / 5000 : Math.min(proxy, 200000) / 200000;
+    const radius = 5 + norm * 23; // 5..28
+
+    // Random initial angle & slight z offset
+    const angle = Math.random() * Math.PI * 2;
+    sphere.position.set(radius * Math.cos(angle), radius * Math.sin(angle), (Math.random() - 0.5) * 2);
+
+    // Speed inversely related to duration; clamp so tiny requests still move
+    const speed = 0.001 + 0.005 / Math.max(1, dur || proxy || 1);
+    sphere.userData = { angle, radius, speed, id: ev.id || Math.random().toString(36).slice(2) };
+    return sphere;
+  }
+
+  function updateRequests(deltaMs) {
+    if (filters.paused) return;
+    const dt = deltaMs;
+    for (let i = 0; i < requestGroup.children.length; i++) {
+      const s = requestGroup.children[i];
+      const u = s.userData;
+      u.angle += u.speed * dt;
+      const a = u.angle;
+      s.position.x = u.radius * Math.cos(a);
+      s.position.y = u.radius * Math.sin(a);
     }
-    // Assign initial position on a circle around the nucleus
-    const angle = Math.random() * Math.PI * 2;
-    const radius = 5 + Math.random() * 5;
-    sphere.position.set(
-      radius * Math.cos(angle),
-      radius * Math.sin(angle),
-      (Math.random() - 0.5) * 2
-    );
-    // Assign orbital velocity inversely proportional to duration (encodedDataLength as proxy)
-    sphere.userData = {
-      angle,
-      radius,
-      speed: 0.001 + 0.005 / Math.max(1, event.encodedDataLength || 1),
-    };
-    return sphere;
-  }
-
-  // Update sphere positions for orbiting
-  function updateRequests(delta) {
-    requestGroup.children.forEach((sphere) => {
-      const { angle, radius, speed } = sphere.userData;
-      sphere.userData.angle += speed * delta;
-      const a = sphere.userData.angle;
-      sphere.position.x = radius * Math.cos(a);
-      sphere.position.y = radius * Math.sin(a);
-    });
-  }
-
-  // Resize handler
+  }
+
+  // Resize
   function onWindowResize() {
     camera.aspect = window.innerWidth / window.innerHeight;
     camera.updateProjectionMatrix();
     renderer.setSize(window.innerWidth, window.innerHeight);
   }
-  window.addEventListener('resize', onWindowResize, false);
-
-  // WebSocket connection to the server with reconnection logic
-  // Allow overriding the host via ?host= query param or a global config variable
-  // and fall back to localhost if window.location.hostname is empty.
-  const params = new URLSearchParams(window.location.search);
-<<<<<<< HEAD
-  const hostOverride = params.get('host') || window.DEX_WS_HOST;
-  const wsHost = hostOverride || window.location.hostname || 'localhost';
-  const RETRY_INTERVAL_MS = parseInt(
-    params.get('retryIntervalMs') || window.DEX_WS_RETRY_INTERVAL_MS || '1000',
-    10
-  );
-  const MAX_RETRY_ATTEMPTS = parseInt(
-    params.get('maxRetryAttempts') || window.DEX_WS_MAX_RETRY_ATTEMPTS || '5',
-    10
-  );
-
-  let socket;
-  let retryAttempt = 0;
+  window.addEventListener('resize', onWindowResize);
+
+  // ---------- WebSocket w/ reconnect & heartbeat ----------------------------
+  let ws = null;
+  let attempts = 0;
+  let heartbeatTimer = null;
+  let lastPong = Date.now();
+
+  function wsUrl() {
+    const q = new URLSearchParams();
+    if (cfg.token) q.set('token', cfg.token);
+    const qs = q.toString();
+    const path = cfg.path.startsWith('/') ? cfg.path : `/${cfg.path}`;
+    const hostPort = cfg.port ? `${cfg.host}:${cfg.port}` : cfg.host;
+    return `${cfg.proto}://${hostPort}${path}${qs ? `?${qs}` : ''}`;
+  }
+
+  function scheduleReconnect() {
+    attempts += 1;
+    if (cfg.maxAttempts > 0 && attempts > cfg.maxAttempts) {
+      window.__ovUpdateStatus?.('MAX RETRIES', '#7a0000');
+      return;
+    }
+    const backoff = Math.min(cfg.maxBackoffMs, cfg.retryBaseMs * Math.pow(2, attempts - 1));
+    const jitter = Math.random() * 250;
+    const delay = backoff + jitter;
+    window.__ovUpdateStatus?.(`RETRY in ${Math.round(delay)}ms`, '#7a5500');
+    setTimeout(connect, delay);
+  }
+
+  function startHeartbeat() {
+    clearInterval(heartbeatTimer);
+    lastPong = Date.now();
+    heartbeatTimer = setInterval(() => {
+      try { ws?.send(JSON.stringify({ type: 'ping', t: Date.now() })); } catch {}
+      if (Date.now() - lastPong > cfg.heartbeatMs * 2.5) {
+        try { ws?.close(); } catch {}
+      }
+    }, cfg.heartbeatMs);
+  }
 
   function connect() {
-    socket = new WebSocket(`ws://${wsHost}:8080`);
-
-    socket.addEventListener('open', () => {
-      console.log('WebSocket connection established');
-      retryAttempt = 0; // reset backoff after successful connection
-    });
-
-    socket.addEventListener('close', () => {
-      if (retryAttempt >= MAX_RETRY_ATTEMPTS) {
-        console.error('WebSocket connection closed. Max retry attempts reached.');
-        return;
-      }
-      retryAttempt += 1;
-      const delay = RETRY_INTERVAL_MS * Math.pow(2, retryAttempt - 1);
-      console.warn(
-        `WebSocket disconnected. Retrying in ${delay}ms (attempt ${retryAttempt}/${MAX_RETRY_ATTEMPTS})`
-      );
-      setTimeout(connect, delay);
-    });
-
-    socket.addEventListener('error', (err) => {
-      console.error('WebSocket error', err);
-      try { socket.close(); } catch {}
-    });
-
-    socket.addEventListener('message', (message) => {
+    try { ws?.close(); } catch {}
+    const url = wsUrl();
+    ws = new WebSocket(url);
+
+    ws.addEventListener('open', () => {
+      window.__ovUpdateStatus?.('CONNECTED', '#0b5');
+      attempts = 0;
+      startHeartbeat();
+    });
+
+    ws.addEventListener('close', () => {
+      window.__ovUpdateStatus?.('DISCONNECTED', '#a33');
+      scheduleReconnect();
+    });
+
+    ws.addEventListener('error', (e) => {
+      console.error('WebSocket error', e);
+      try { ws.close(); } catch {}
+    });
+
+    ws.addEventListener('message', (message) => {
       try {
-        const event = JSON.parse(message.data);
-        // Filter to avoid overloading the scene. In a production build you
-        // might allow the user to select which event types to render.
-        if (event.kind === 'network') {
-          const sphere = createRequestSphere(event);
-          requestMap.set(event.id, sphere);
+        const ev = JSON.parse(message.data);
+        if (ev.type === 'pong') { lastPong = Date.now(); return; }
+
+        if (ev.kind === 'network') {
+          if (!eventPassesFilters(ev)) return;
+
+          // Capacity guard
+          if (requestOrder.length >= MAX_SPHERES) {
+            const oldestId = requestOrder.shift();
+            const old = requestMap.get(oldestId);
+            if (old) { requestGroup.remove(old); spherePool.push(old); requestMap.delete(oldestId); }
+          }
+
+          const sphere = createRequestSphere(ev);
+          requestMap.set(sphere.userData.id, sphere);
+          requestOrder.push(sphere.userData.id);
           requestGroup.add(sphere);
-        } else if (event.kind === 'networkFinish') {
-          // Remove finished request from scene
-          const sphere = requestMap.get(event.id);
-          if (sphere) {
-            requestGroup.remove(sphere);
-            requestMap.delete(event.id);
-            spherePool.push(sphere);
+        } else if (ev.kind === 'networkFinish') {
+          const id = ev.id;
+          const m = id && requestMap.get(id);
+          if (m) {
+            requestGroup.remove(m);
+            requestMap.delete(id);
+            const idx = requestOrder.indexOf(id);
+            if (idx >= 0) requestOrder.splice(idx, 1);
+            spherePool.push(m);
           }
-        } else if (event.kind === 'exception') {
-          // Flash nucleus to indicate an exception occurred
+        } else if (ev.kind === 'exception') {
           nucleus.material.color.setHex(0xff0000);
           setTimeout(() => nucleus.material.color.setHex(0x00aaff), 300);
-        } else if (event.kind === 'performance') {
-          // You could visualise metrics (e.g. CPU, memory) here. For brevity we
-          // simply log them. Extend this to add rings or gauges.
-          console.log('Performance metrics:', event.metrics);
-=======
-
-  function resolveWsHost() {
-    const override = params.get('host') || window.DEX_WS_HOST;
-    if (override) return override;
-
-    const { hostname } = window.location;
-    return hostname && hostname.length > 0 ? hostname : 'localhost';
-  }
-
-  const socket = new WebSocket(`ws://${resolveWsHost()}:8080`);
-  socket.addEventListener('open', () => {
-    console.log('WebSocket connection established');
-  });
-  socket.addEventListener('message', (message) => {
-    try {
-      const event = JSON.parse(message.data);
-      // Filter to avoid overloading the scene. In a production build you
-      // might allow the user to select which event types to render.
-      if (event.kind === 'network') {
-        const sphere = createRequestSphere(event);
-        requestMap.set(event.id, sphere);
-        requestGroup.add(sphere);
-      } else if (event.kind === 'networkFinish') {
-        // Remove finished request from scene
-        const sphere = requestMap.get(event.id);
-        if (sphere) {
-          requestGroup.remove(sphere);
-          requestMap.delete(event.id);
-          spherePool.push(sphere);
->>>>>>> fd749124
+        } else if (ev.kind === 'performance') {
+          // Extend: draw gauges/rings based on ev.metrics
+          console.log('Performance metrics:', ev.metrics);
         }
       } catch (err) {
         console.error('Error processing event', err);
@@ -227,7 +340,7 @@
 
   connect();
 
-  // Render loop
+  // ---------- Render loop ---------------------------------------------------
   let lastTime = performance.now();
   function animate() {
     requestAnimationFrame(animate);
@@ -235,8 +348,27 @@
     const delta = now - lastTime;
     lastTime = now;
     updateRequests(delta);
-    controls.update();
+    controls?.update?.();
     renderer.render(scene, camera);
   }
   animate();
+
+  // Pause render when tab hidden to save cycles
+  document.addEventListener('visibilitychange', () => {
+    renderer.setAnimationLoop(document.hidden ? null : animate);
+  });
+
+  // Expose minimal control surface for debugging/automation
+  window.__orbitviz__ = {
+    clear: clearAll,
+    pause: () => (filters.paused = true),
+    resume: () => (filters.paused = false),
+    setDomainFilter: (s) => (filters.domainSubstr = String(s||'').toLowerCase()),
+    setMinDuration: (ms) => (filters.minDurationMs = Math.max(0, Number(ms)||0)),
+    setStatuses: (arr) => {
+      filters.statusClasses = new Set(arr.filter(Boolean));
+    },
+    reconnect: () => connect(),
+    cfg,
+  };
 })();