--- conflicted
+++ resolved
@@ -96,13 +96,6 @@
 function broadcast(event) {
   const payload = JSON.stringify(event);
   for (const ws of clients) {
-<<<<<<< HEAD
-    if (ws.readyState !== WebSocket.OPEN) continue;
-    // avoid unbounded buffering
-    if (ws.bufferedAmount > 5 * 1024 * 1024) {
-      // 5MB buffered; drop this frame for this client
-      continue;
-=======
     if (ws.readyState === WebSocket.OPEN) {
       try {
         ws.send(payload);
@@ -115,7 +108,6 @@
           console.error('Error terminating socket:', closeErr);
         }
       }
->>>>>>> f4aa4b8d
     }
     ws.send(payload);
   }
