# DeXVision

DeXVision is a prototype 3D DevTools visualizer that transforms Chrome DevTools Protocol telemetry into an interactive Three.js scene. It offers a real-time view of network requests, runtime events, and performance metrics to help developers diagnose issues quickly.

## Features

- Connects to a local Chrome instance through the Chrome DevTools Protocol.
- Streams selected events (Network, Performance, Runtime) over WebSocket.
- Renders each request as an orbiting sphere whose colour, radius, and speed encode status, size, and duration.
- Extensible architecture to ingest more CDP domains or adapt to other browsers.

## Architecture

```
chrome --remote-debugging-port=9222
        │
        ▼
  chrome-remote-interface (server.js)
        │                     ▲
        ▼                     │
   WebSocket (port 8080) ────► client (Three.js)
        │                     ▲
        ▼                     │
   WebSocket clients       Developer's browser
```

## Getting Started

1. **Launch Chrome with remote debugging**

   ```bash
   chrome --remote-debugging-port=9222
   ```

2. **Install dependencies and start the server**

   ```bash
   npm install
   npm start
   ```

   Environment variables:

   - `ALLOWED_ORIGIN` – restricts WebSocket connections.
   - `SHARED_SECRET` – require a token via `?token=<your-token>`.

3. **Open the client**

   - Navigate to `public/index.html` directly or serve the folder, e.g.:

     ```bash
     npx http-server ./public
     ```

   - Open DevTools in the tab you want to inspect and interact with the page to see events visualised.

## Configuration

Connection retries to Chrome can be tuned with:

<<<<<<< HEAD
The browser client will also retry the WebSocket connection to the server using exponential backoff. This can be configured via query parameters or global variables:

- `retryIntervalMs` (or `DEX_WS_RETRY_INTERVAL_MS`) – base delay between reconnection attempts in milliseconds (default `1000`).
- `maxRetryAttempts` (or `DEX_WS_MAX_RETRY_ATTEMPTS`) – maximum number of reconnection attempts before giving up (default `5`).

## Next Steps for a Production‑Ready Release
=======
- `RETRY_INTERVAL_MS` – base delay between attempts (default `1000`).
- `MAX_RETRY_ATTEMPTS` – maximum retries before giving up (default `5`).
>>>>>>> fd749124

## Roadmap

- GPU instancing for thousands of events.
- Machine-learning powered anomaly detection.
- Cross-browser adapters for Firefox and Safari.
- Security features such as PII redaction and token-based auth.

## Disclaimer

This project is a proof of concept and not production-ready. Use at your own risk and feel free to contribute!
<|MERGE_RESOLUTION|>--- conflicted
+++ resolved
@@ -58,17 +58,11 @@
 
 Connection retries to Chrome can be tuned with:
 
-<<<<<<< HEAD
 The browser client will also retry the WebSocket connection to the server using exponential backoff. This can be configured via query parameters or global variables:
 
 - `retryIntervalMs` (or `DEX_WS_RETRY_INTERVAL_MS`) – base delay between reconnection attempts in milliseconds (default `1000`).
 - `maxRetryAttempts` (or `DEX_WS_MAX_RETRY_ATTEMPTS`) – maximum number of reconnection attempts before giving up (default `5`).
 
-## Next Steps for a Production‑Ready Release
-=======
-- `RETRY_INTERVAL_MS` – base delay between attempts (default `1000`).
-- `MAX_RETRY_ATTEMPTS` – maximum retries before giving up (default `5`).
->>>>>>> fd749124
 
 ## Roadmap
 
